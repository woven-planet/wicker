--- conflicted
+++ resolved
@@ -88,22 +88,13 @@
 
     def build_shuffle_jobs(self, dataset_id: DatasetID) -> Generator[ShuffleJob, None, None]:
         # Initialize with first item
-<<<<<<< HEAD
         example_keys = self.writer_backend._metadata_db.scan_sorted(dataset_id)
-        initial_key = next(example_keys)
-        job = ShuffleJob(
-            dataset_partition=DatasetPartition(dataset_id=dataset_id, partition=initial_key.partition),
-=======
-        example_keys = self.writer_backend._metadata_db.scan_sorted(dataset_definition.dataset_id)
         try:
             initial_key = next(example_keys)
         except StopIteration:
             return
         job = ShuffleJob(
-            dataset_partition=DatasetPartition(
-                dataset_id=dataset_definition.identifier, partition=initial_key.partition
-            ),
->>>>>>> 2060d56d
+            dataset_partition=DatasetPartition(dataset_id=dataset_id, partition=initial_key.partition),
             files=[(initial_key.row_data_path, initial_key.row_size)],
         )
 
@@ -120,13 +111,7 @@
             # Yield job and construct new job to keep iterating
             yield job
             job = ShuffleJob(
-<<<<<<< HEAD
                 dataset_partition=DatasetPartition(dataset_id=dataset_id, partition=example_key.partition),
-=======
-                dataset_partition=DatasetPartition(
-                    dataset_id=dataset_definition.identifier, partition=example_key.partition
-                ),
->>>>>>> 2060d56d
                 files=[(example_key.row_data_path, example_key.row_size)],
             )
         else:
@@ -198,20 +183,14 @@
                 del buffer[current_index]
 
     def process_job(self, job: ShuffleJob) -> pa.Table:
-<<<<<<< HEAD
         # Load dataset schema
-=======
->>>>>>> 2060d56d
         dataset_schema = serialization.loads(
             self.storage.fetch_obj_s3(
                 self.s3_path_factory.get_dataset_schema_path(job.dataset_partition.dataset_id)
             ).decode("utf-8")
         )
-<<<<<<< HEAD
 
         # Initialize data containers to dump into parquet
-=======
->>>>>>> 2060d56d
         heavy_pointer_columns = dataset_schema.get_pointer_columns()
         metadata_columns = dataset_schema.get_non_pointer_columns()
         parquet_metadata: Dict[str, List[Any]] = collections.defaultdict(list)
