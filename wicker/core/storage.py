--- conflicted
+++ resolved
@@ -328,7 +328,6 @@
     be under the dataset directory:
 
             <root_path>
-<<<<<<< HEAD
                 /dataset_name_1
                 /dataset_name_2
                     /__COLUMN_CONCATENATED_FILES__
@@ -345,28 +344,10 @@
                             - _SUCCESS
                             - part-0-attempt-1234.parquet
                             - part-1-attempt-2345.parquet
-=======
-            /dataset_name_1
-            /dataset_name_2
-                /__COLUMN_CONCATENATED_FILES__
-                    - file1
-                    - file2
-                /0.0.1
-                /0.0.2
-                - avro_schema.json
-                / assets
-                    - files added by users
-                / partition_1.parquet
-                / partition_2.parquet
-                    - _l5ml_dataset_partition_metadata.json
-                    - _SUCCESS
-                    - part-0-attempt-1234.parquet
-                    - part-1-attempt-2345.parquet
 
     When a prefix_replace_path is passed the paths of each location are altered such that
     the prefix_to_trim is replaced with prefix_replace_path. This is generally done in the case
     of mounted buckets where the fully-qualified posix path is required.
->>>>>>> fd8a3398
     """
 
     def __init__(
