--- conflicted
+++ resolved
@@ -11,11 +11,8 @@
 import os
 import shutil
 import uuid
-<<<<<<< HEAD
+from abc import ABC, abstractmethod
 from pathlib import Path
-=======
-from abc import ABC, abstractmethod
->>>>>>> 0a71e72b
 from typing import Any, Dict, Optional, Tuple
 from urllib.parse import urlparse
 
@@ -33,16 +30,10 @@
 logger = logging.getLogger(__name__)
 
 
-<<<<<<< HEAD
-class AbstractDataStorage:
-    """Abstract data storage class that implements required methods for Column Bytes File Cache"""
-
-=======
 class AbstractDataStorage(ABC):
     """Abstract data storage class that implements required methods for Column Bytes File Cache"""
 
     @abstractmethod
->>>>>>> 0a71e72b
     def fetch_file(self, input_path: str, local_prefix: str, timeout_seconds: int) -> str:
         """Fetch file from chosen data storage method.
 
@@ -52,32 +43,6 @@
         :return: local path to the downloaded file
 
         """
-<<<<<<< HEAD
-        raise NotImplementedError("Implement for equivalent api access.")
-
-    def put_file(self, local_path: str, target_path: str) -> None:
-        """Put file on data storage.
-
-        :param local_path: input file path
-        :param target_path: target path on storage to put file
-        """
-        raise NotImplementedError("Implement for equivalent access to file puts.")
-
-    def put_object(self, object_bytes: bytes, path: str) -> None:
-        """Put object on data storage
-
-        :param object_bytes: bytes to write to path
-        :param path: path to write object
-        """
-        raise NotImplementedError("Implement for equivalent access to object puts.")
-
-
-class LocalDataStorage(AbstractDataStorage):
-    """Storage routines for reading and writing objects in local fs"""
-
-    def __init__(self) -> None:
-        """Constructor for a local FS"""
-=======
         pass
 
 
@@ -86,7 +51,6 @@
 
     def __init__(self) -> None:
         """Constructor for a file system storage instance."""
->>>>>>> 0a71e72b
         pass
 
     @retry(
@@ -104,26 +68,16 @@
             raise e
 
     def fetch_file(self, input_path: str, local_prefix: str, timeout_seconds: int = 120) -> str:
-<<<<<<< HEAD
-        """Fetches a file local file system, ie: gets the path to the file.
-
-        This function assumes the input_path is a valid file in the fs based on wicker assumed pathing.
-
-        The reasoning here is that if you use this for a mounted file system that doesn't have caching
-        to local automatically you can grab and move files to local fs on instance.
-=======
         """Fetches a file system, ie: gets the path to the file.
 
         This function assumes the input_path is a valid file in the file system based on wicker assumed pathing.
 
         The reasoning here is that if you use this for a mounted file system that doesn't have caching
         to local automatically you can grab and move files to local file system on instance.
->>>>>>> 0a71e72b
 
         :param input_path: input file path on system
         :param local_prefix: local path that specifies where to download the file
         :param timeout_seconds: number of seconds till timing out on waiting for the file to be downloaded
-<<<<<<< HEAD
         :return: local path to the file on the local fs
         """
         local_prefix = os.path.join(local_prefix, os.path.basename(input_path))
@@ -149,14 +103,7 @@
         with open(path, "wb") as binary_file:
             binary_file.write(object_bytes)
 
-=======
-        :return: local path to the file on the local file system
-        """
-        input_path = os.path.join(input_path, os.path.basename(local_prefix))
-        self.download_with_retries(input_path, local_prefix)
-        return local_prefix
-
->>>>>>> 0a71e72b
+
 
 class S3DataStorage(AbstractDataStorage):
     """Storage routines for reading and writing objects in S3"""
@@ -232,12 +179,8 @@
             raise e
 
     def fetch_file(self, input_path: str, local_prefix: str, timeout_seconds: int = 120) -> str:
-<<<<<<< HEAD
-        """Fetches a file from S3 to the local machine and skips it if it already exists. This function
-=======
         """
         Fetches a file from S3 to the local machine and skips it if it already exists. This function
->>>>>>> 0a71e72b
         is safe to call concurrently from multiple processes and utilizes a local filelock to block
         parallel downloads such that only one process will perform the download.
 
@@ -355,54 +298,28 @@
                     - part-1-attempt-2345.parquet
     """
 
-<<<<<<< HEAD
-    def __init__(
-        self, store_concatenated_bytes_files_in_dataset: bool = False, root_path: Optional[str] = None
-    ) -> None:
-=======
     def __init__(self, root_path: str, store_concatenated_bytes_files_in_dataset: bool = False) -> None:
->>>>>>> 0a71e72b
         """Init the path factory.
 
         Object to form the expected paths and return them to the user based of root path and storage bool.
 
-<<<<<<< HEAD
-        Args:
-            store_concatenated_bytes_files_in_dataset (bool, optional): Whether to assume concat bytes files are stored.
-                Defaults to False.
-            root_path (Optional[str], optional): File system loc of the root of the wicker file structure.
-                Defaults to None.
-        """
-        if root_path is None:
-            raise ValueError("Cannot create path factory without root path, please pass root of wicker fs.")
-=======
         Args:.
             root_path (str): File system location of the root of the wicker file structure.
             store_concatenated_bytes_files_in_dataset (bool, optional): Whether to assume concatenated bytes files
                 are stored in the dataset folder. Defaults to False
         """
->>>>>>> 0a71e72b
         self.root_path: str = root_path
         self.store_concatenated_bytes_files_in_dataset = store_concatenated_bytes_files_in_dataset
 
     def __eq__(self, other: Any) -> bool:
         return super().__eq__(other) and type(self) == type(other) and self.root_path == other.root_path
 
-<<<<<<< HEAD
-    def _get_dataset_assets_path(self, dataset_id: DatasetID, prefix: Optional[str] = None) -> str:
-        """Get the asset path in known file structure.
-
-        Args:
-            dataset_id (DatasetID): Id of the dataset
-            prefix (Optional[str], optional): Optional prefix to remove from file paths. Defaults to None.
-=======
     def _get_dataset_assets_path(self, dataset_id: DatasetID, prefix_to_trim: Optional[str] = None) -> str:
         """Get the asset path in known file structure.
 
         Args:
             dataset_id (DatasetID): ID of the dataset
             prefix_to_trim(Optional[str], optional): Optional prefix to remove from file paths. Defaults to None.
->>>>>>> 0a71e72b
 
         Returns:
             str: path to assets folder
@@ -413,44 +330,18 @@
             dataset_id.version,
             "assets",
         )
-<<<<<<< HEAD
-        if prefix:
-            return full_path.replace(prefix, "")
-        return full_path
-
-    def get_dataset_assets_path(self, dataset_id: DatasetID, prefix: Optional[str] = None) -> str:
-        """Get path to data assets folder.
-
-        Public gettr for data asset folder path logic.
-
-        Args:
-            dataset_id (DatasetID): Id to gather file path.
-            prefix (Optional[str]): Optional prefix to remove from file paths. Defaults to None.
-        Returns:
-            str: Path to data assets folder.
-        """
-        return self._get_dataset_assets_path(dataset_id=dataset_id, prefix=prefix)
-
-    def _get_dataset_partition_metadata_path(
-        self, data_partition: DatasetPartition, prefix: Optional[str] = None
-=======
         if prefix_to_trim:
             return full_path.replace(prefix_to_trim, "")
         return full_path
 
     def _get_dataset_partition_metadata_path(
         self, data_partition: DatasetPartition, prefix_to_trim: Optional[str] = None
->>>>>>> 0a71e72b
     ) -> str:
         """Get partition metadata path in wicker known file structure.
 
         Args:
             data_partition (DatasetPartition): data partition to use for path
-<<<<<<< HEAD
-            prefix (Optional[str], optional): Optional prefix to remove from file paths. Defaults to None.
-=======
             prefix_to_trim(Optional[str], optional): Optional prefix to remove from file paths. Defaults to None.
->>>>>>> 0a71e72b
 
         Returns:
             str: Path to partition metadata json file.
@@ -459,20 +350,6 @@
             self._get_dataset_partition_path(data_partition),
             "_l5ml_dataset_partition_metadata.json",
         )
-<<<<<<< HEAD
-        if prefix:
-            return full_path.replace(prefix, "")
-        return full_path
-
-    def _get_dataset_partition_path(self, data_partition: DatasetPartition, prefix: Optional[str] = None) -> str:
-        """Get the dataset partition parquet path.
-
-        Private gettr handling logic of pathing centrally.
-
-        Args:
-            data_partition (DatasetPartition): DatasetPartition to use for pathing
-            prefix (Optional[str], optional): Optional prefix to remove from file paths. Defaults to None.
-=======
         if prefix_to_trim:
             return full_path.replace(prefix_to_trim, "")
         return full_path
@@ -487,7 +364,6 @@
         Args:
             data_partition (DatasetPartition): DatasetPartition to use for pathing
             prefix_to_trim(Optional[str], optional): Optional prefix to remove from file paths. Defaults to None.
->>>>>>> 0a71e72b
 
         Returns:
             str: Path to partition parquet file
@@ -499,48 +375,6 @@
             f"{data_partition.partition}.parquet",
         )
 
-<<<<<<< HEAD
-        if prefix:
-            return full_path.replace(prefix, "")
-        return full_path
-
-    def get_dataset_partition_path(self, data_partition: DatasetPartition, prefix: Optional[str] = None) -> str:
-        """Get the dataset partition parquet path.
-
-        Public gettr handling interface to the gettr.
-
-        Args:
-            data_partition (DatasetPartition): DatasetPartition to use for pathing
-            prefix (Optional[str], optional): Optional prefix to remove from file paths. Defaults to None.
-
-        Returns:
-            str: Path to partition parquet file
-        """
-        return self._get_dataset_partition_path(data_partition, prefix)
-
-    def get_dataset_partition_metadata_path(
-        self, data_partition: DatasetPartition, prefix: Optional[str] = None
-    ) -> str:
-        """Get metadata file path for partition.
-
-        Args:
-            data_partition (DatasetPartition): Partition to gather file path.
-            prefix (Optional[str]): Optional prefix to remove from file paths. Defaults to None.
-
-        Returns:
-            str: Path to dataset partition metadata file.
-        """
-        return self._get_dataset_partition_metadata_path(data_partition, prefix)
-
-    def _get_dataset_schema_path(self, dataset_id: DatasetID, prefix: Optional[str] = None) -> str:
-        """Get the dataset schema path.
-
-        Private gettr handling pathing logic to avro_schema json file.
-
-        Args:
-            dataset_id (DatasetID): Id of the dataset to use for pathing.
-            prefix (Optional[str], optional): Optional prefix to remove from file path. Defaults to None.
-=======
         if prefix_to_trim:
             return full_path.replace(prefix_to_trim, "")
         return full_path
@@ -553,7 +387,6 @@
         Args:
             dataset_id (DatasetID): ID of the dataset to use for pathing.
             prefix_to_trim(Optional[str], optional): Optional prefix to remove from file path. Defaults to None.
->>>>>>> 0a71e72b
 
         Returns:
             str: Path to dataset avro schema file.
@@ -564,44 +397,18 @@
             dataset_id.version,
             "avro_schema.json",
         )
-<<<<<<< HEAD
-        if prefix:
-            return full_path.replace(prefix, "")
-        return full_path
-
-    def get_dataset_schema_path(self, dataset_id: DatasetID, prefix: Optional[str] = None) -> str:
-        """Get path to the dataset schema.
-
-        Args:
-            dataset_id (DatasetID): Id of the dataset.
-            prefix (Optional[str], optional): Optional prefix to remove from file path. Defaults to None.
-
-        Returns:
-            str: Path to dataset schema.
-        """
-        schema_path = self._get_dataset_schema_path(dataset_id=dataset_id, prefix=prefix)
-        return schema_path
-
-    def _get_column_concatenated_bytes_files_path(
-        self, dataset_name: Optional[str] = None, prefix: Optional[str] = None
-=======
         if prefix_to_trim:
             return full_path.replace(prefix_to_trim, "")
         return full_path
 
     def _get_column_concatenated_bytes_files_path(
         self, dataset_name: Optional[str] = None, prefix_to_trim: Optional[str] = None
->>>>>>> 0a71e72b
     ) -> str:
         """Gets the path to the root of all column_concatenated_bytes files
 
         :param dataset_name: if self.store_concatenated_bytes_files_in_dataset is True,
             it requires dataset name, defaults to None
-<<<<<<< HEAD
-        :param prefix: prefix to trim off path, if none skip
-=======
         :param prefix_to_trim: prefix to trim off path, if none skip
->>>>>>> 0a71e72b
         :return: path to the column_concatenated_bytes file with the file_id
         """
         if self.store_concatenated_bytes_files_in_dataset:
@@ -610,38 +417,15 @@
             full_path = os.path.join(self.root_path, dataset_name, "__COLUMN_CONCATENATED_FILES__")
         else:
             full_path = os.path.join(self.root_path, "__COLUMN_CONCATENATED_FILES__")
-<<<<<<< HEAD
-        if prefix:
-            return full_path.replace(prefix, "")
-        return full_path
-
-    def get_column_concatenated_bytes_files_path(
-        self, dataset_name: Optional[str] = None, prefix: Optional[str] = None
-    ) -> str:
-        """Gets the path to the root of all column_concatenated_bytes files
-
-        :param dataset_name: if self.store_concatenated_bytes_files_in_dataset is True,
-            it requires dataset name, defaults to None
-        :param prefix: prefix to eliminate from file path.
-        :return: path to the column_concatenated_bytes file with the file_id
-        """
-        return self._get_column_concatenated_bytes_files_path(dataset_name=dataset_name, prefix=prefix)
-
-=======
         if prefix_to_trim:
             return full_path.replace(prefix_to_trim, "")
         return full_path
 
->>>>>>> 0a71e72b
     def get_temporary_row_files_path(self, dataset_id: DatasetID) -> str:
         """Get path to temporary rows file path.
 
         Args:
-<<<<<<< HEAD
-            dataset_id (DatasetID): Id of dataset to use for pathing.
-=======
             dataset_id (DatasetID): ID of dataset to use for pathing.
->>>>>>> 0a71e72b
 
         Returns:
             str: Path to temporary rows file.
@@ -708,11 +492,6 @@
         """
         s3_config = get_config().aws_s3_config
         store_concatenated_bytes_files_in_dataset = s3_config.store_concatenated_bytes_files_in_dataset
-<<<<<<< HEAD
-        if s3_root_path is None:
-            s3_root_path = get_config().aws_s3_config.s3_datasets_path
-        super().__init__(store_concatenated_bytes_files_in_dataset, s3_root_path)
-=======
         s3_root_path = s3_root_path if s3_root_path is not None else s3_config.s3_datasets_path
         # ignore type as we already handled none case above
         super().__init__(s3_root_path, store_concatenated_bytes_files_in_dataset)  # type: ignore
@@ -781,7 +560,6 @@
         """
         prefix_to_trim = "s3://" if not s3_prefix else None
         return self._get_column_concatenated_bytes_files_path(dataset_name=dataset_name, prefix_to_trim=prefix_to_trim)
->>>>>>> 0a71e72b
 
     def get_column_concatenated_bytes_s3path_from_uuid(self, file_uuid: bytes, dataset_name: str = None) -> str:
         """Public gettr for column concat bytes with uuid
