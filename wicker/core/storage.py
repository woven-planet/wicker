"""
This file is for S3 storage routines used by S3 datasets

Boto3 S3 documentation links:
- https://boto3.amazonaws.com/v1/documentation/api/latest/guide/index.html
- https://boto3.amazonaws.com/v1/documentation/api/latest/guide/resources.html
- https://boto3.amazonaws.com/v1/documentation/api/latest/reference/services/s3.html
"""
import io
import logging
import os
from typing import Any, Dict, Optional, Tuple
from urllib.parse import urlparse

import uuid
import boto3
import boto3.session
import botocore  # type: ignore
from botocore.exceptions import ClientError  # type: ignore
from retry import retry

from wicker.core.config import get_config
from wicker.core.definitions import DatasetID, DatasetPartition
from wicker.core.filelock import SimpleUnixFileLock
from wicker.core.utils import time_limit

logger = logging.getLogger(__name__)


class S3DataStorage:
    """Storage routines for reading and writing objects in S3"""

    def __init__(self, session: Optional[boto3.session.Session] = None) -> None:
        """Constructor for an S3Storage instance

        Part of the reason to structure S3 routines as a class rather utility functions is to enable
        unit tests to easily mock / patch the S3 client or to utilize the S3 Stubber. Unit tests
        might also find it convenient to mock or patch member functions on instances of this class.
        """
        boto_config = get_config().aws_s3_config.boto_config
        boto_client_config = botocore.config.Config(
            max_pool_connections=boto_config.max_pool_connections,
            read_timeout=boto_config.read_timeout_s,
            connect_timeout=boto_config.connect_timeout_s,
        )
        self.session = boto3.session.Session() if session is None else session
        self.client = self.session.client("s3", config=boto_client_config)
        self.read_timeout = get_config().storage_download_config.timeout

    def __getstate__(self) -> Dict[Any, Any]:
        return {}

    def __setstate__(self, state: Dict[Any, Any]) -> None:
        self.session = boto3.session.Session()
        self.client = self.session.client("s3")
        self.read_timeout = get_config().storage_download_config.timeout
        return

    @staticmethod
    def bucket_key_from_s3_path(s3_path: str) -> Tuple[str, str]:
        """Parses a fully-qualified S3 path such as "s3://hello/world" into the bucket and key

        :param s3_path: fully-qualified S3 path
        :type s3_path: str
        :return: tuple consisting of the S3 bucket and key
        :rtype: Tuple[str, str]
        """
        url_parsed = urlparse(s3_path)
        return url_parsed.netloc, url_parsed.path[1:]

    def check_exists_s3(self, input_path: str) -> bool:
        """Checks if a file exists on S3 under given path

        :param input_path: input file path in S3
        :type input_path: str
        :return: whether or not the file exists in S3
        :rtype: bool
        """
        bucket, key = self.bucket_key_from_s3_path(input_path)
        try:
            self.client.head_object(Bucket=bucket, Key=key)
            return True
        except ClientError:
            return False

    @retry(
        Exception,
        tries=get_config().storage_download_config.retries,
        backoff=get_config().storage_download_config.retry_backoff,
        delay=get_config().storage_download_config.retry_delay_s,
        logger=logger,
    )
    def download_with_retries(self, bucket: str, key: str, local_path: str):
        try:
            with time_limit(
                self.read_timeout, f"Timing out in trying to download object for bucket: {bucket}, key: {key}"
            ):
                self.client.download_file(bucket, key, local_path)
        except Exception as e:
            logging.error(f"Failed to download s3 object in bucket: {bucket}, key: {key}")
            raise e

    def fetch_file_s3(self, input_path: str, local_prefix: str, timeout_seconds: int = 120) -> str:
        """Fetches a file from S3 to the local machine and skips it if it already exists. This function
        is safe to call concurrently from multiple processes and utilizes a local filelock to block
        parallel downloads such that only one process will perform the download.

        This function assumes the input_path is a valid file in S3.

        :param input_path: input file path in S3
        :param local_prefix: local path that specifies where to download the file
        :param timeout_seconds: number of seconds till timing out on waiting for the file to be downloaded
        :return: local path to the downloaded file
        """
        bucket, key = self.bucket_key_from_s3_path(input_path)
        local_path = os.path.join(local_prefix, key)

        lock_path = local_path + ".lock"
        success_marker = local_path + ".success"
        os.makedirs(os.path.dirname(local_path), exist_ok=True)

        while not os.path.isfile(success_marker):
            with SimpleUnixFileLock(lock_path, timeout_seconds=timeout_seconds):
                if not os.path.isfile(success_marker):

                    # For now, we will only download the file if it has not already been downloaded already.
                    # Long term, we would also add a size check or md5sum comparison against the object in S3.
                    filedir = os.path.split(local_path)[0]
                    os.makedirs(filedir, exist_ok=True)
                    self.download_with_retries(bucket=bucket, key=key, local_path=local_path)
                    with open(success_marker, "w"):
                        pass

        return local_path

    def fetch_obj_s3(self, input_path: str) -> bytes:
        """Fetches an object from S3 as bytes in memory

        :param input_path: path to object in s3
        :return: bytes of data in file
        """
        bucket, key = self.bucket_key_from_s3_path(input_path)
        bio = io.BytesIO()
        self.client.download_fileobj(bucket, key, bio)
        return bio.getvalue()

    def put_object_s3(self, object_bytes: bytes, s3_path: str) -> None:
        """Upload an object to S3

        :param object_bytes: the object to upload to S3
        :type object_bytes: bytes
        :param s3_path: path to the file in S3
        :type s3_path: str
        """
        # Long term, we would add an md5sum check and short-circuit the upload if they are the same
        bucket, key = self.bucket_key_from_s3_path(s3_path)
        self.client.put_object(Body=object_bytes, Bucket=bucket, Key=key)

    def put_file_s3(self, local_path: str, s3_path: str) -> None:
        """Upload a file to S3

        :param local_path: local path to the file
        :param s3_path: s3 path to dump file to
        """
        bucket, key = self.bucket_key_from_s3_path(s3_path)
        self.client.upload_file(local_path, bucket, key)

    def __eq__(self, other: Any) -> bool:
        # We don't want to use isinstance here to make sure we have the same implementation.
        return super().__eq__(other) and type(self) == type(other)


class WickerPathFactory:
    """Factory class for Wicker dataset paths

    Our bucket should look like::

        <dataset-root>
        /__COLUMN_CONCATENATED_FILES__
            - file1
            - file2
        /dataset_name_1
        /dataset_name_2
            /0.0.1
            /0.0.2
            - avro_schema.json
            / assets
                - files added by users
            / partition_1.parquet
            / partition_2.parquet
                - _l5ml_dataset_partition_metadata.json
                - _SUCCESS
                - part-0-attempt-1234.parquet
                - part-1-attempt-2345.parquet

    If store_concatenated_bytes_files_in_dataset is True, then the bucket structure will
    be under the dataset directory:

            s3://<root_path>
            /dataset_name_1
            /dataset_name_2
                /__COLUMN_CONCATENATED_FILES__
                    - file1
                    - file2
                /0.0.1
                /0.0.2
                - avro_schema.json
                / assets
                    - files added by users
                / partition_1.parquet
                / partition_2.parquet
                    - _l5ml_dataset_partition_metadata.json
                    - _SUCCESS
                    - part-0-attempt-1234.parquet
                    - part-1-attempt-2345.parquet
    """

<<<<<<< HEAD
    def __init__(self, store_concatenated_bytes_files_in_dataset: bool = False, root_path: Optional[str] = None) -> None:
        self.root_path = root_path
        self.store_concatenated_bytes_files_in_dataset = store_concatenated_bytes_files_in_dataset
=======
    def __init__(self, s3_root_path: str = None) -> None:
        s3_config = get_config().aws_s3_config
        if s3_root_path is None:
            s3_root_path = s3_config.s3_datasets_path
        self.root_path = s3_root_path
        self.store_concatenated_bytes_files_in_dataset = s3_config.store_concatenated_bytes_files_in_dataset
>>>>>>> 18dcee4a

    def __eq__(self, other: Any) -> bool:
        return super().__eq__(other) and type(self) == type(other) and self.root_path == other.root_path

    def _get_dataset_assets_path(self, dataset_id: DatasetID, prefix: Optional[str] = None) -> str:
        full_path = os.path.join(
            self.root_path,
            dataset_id.name,
            dataset_id.version,
            "assets",
        )
        if prefix:
            return full_path.replace(prefix, "")
        return full_path

    def get_dataset_assests_path(self, dataset_id: DatasetID, prefix: Optional[str] = None) -> str:
        return self._get_dataset_assets_path(dataset_id=dataset_id, prefix=prefix)

    def _get_dataset_partition_metadata_path(
        self, data_partition: DatasetPartition, prefix: Optional[str] = None
    ) -> str:
        full_path = os.path.join(
            self.get_dataset_partition_path(data_partition),
            "_l5ml_dataset_partition_metadata.json",
        )
        if prefix:
            return full_path.replace(prefix, "")
        return full_path

    def get_dataset_partition_metadata_path(
        self, data_partition: DatasetPartition, prefix: Optional[str] = None
    ) -> str:
        return self._get_dataset_partition_metadata_path(data_partition=data_partition, prefix=prefix)

    def _get_dataset_partition_path(self, data_partition: DatasetPartition, prefix: Optional[str] = None) -> str:
        full_path = os.path.join(
            self.root_path,
            data_partition.dataset_id.name,
            data_partition.dataset_id.version,
            f"{data_partition.partition}.parquet",
        )

        if prefix:
            return full_path.replace(prefix, "")
        return full_path

    def get_dataset_partition_path(self, data_partition: DatasetPartition, prefix: Optional[str] = None) -> str:
        return self._get_dataset_partition_path(self, data_partition=data_partition, prefix=prefix)

    def _get_dataset_schema_path(self, dataset_id: DatasetID, prefix: Optional[str] = None) -> str:
        full_path = os.path.join(
            self.root_path,
            dataset_id.name,
            dataset_id.version,
            "avro_schema.json",
        )
        if prefix:
            return full_path.replace(prefix, "")
        return full_path

<<<<<<< HEAD
    def get_dataset_schema_path(self, dataset_id: DatasetID, prefix: Optional[str] = None) -> str:
        return self._get_dataset_schema_path(dataset_id=dataset_id, prefix=prefix)

    def _get_column_concatenated_bytes_files_path(self, dataset_name: Optional[str] = None, prefix: Optional[str] = None) -> str:
        """Gets the path to the root of all column_concatenated_bytes files

        :param dataset_name: if self.store_concatenated_bytes_files_in_dataset is True,
            it requires dataset name, defaults to None
        :param prefix: prefix to trim off path, if none skip
=======
    def get_column_concatenated_bytes_files_path(self, s3_prefix: bool = True, dataset_name: str = None) -> str:
        """Gets the path to the root of all column_concatenated_bytes files

        :param s3_prefix: whether to return the s3:// prefix, defaults to True
        :param dataset_name: if self.store_concatenated_bytes_files_in_dataset is True,
            it requires dataset name, defaults to None
>>>>>>> 18dcee4a
        :return: path to the column_concatenated_bytes file with the file_id
        """
        if self.store_concatenated_bytes_files_in_dataset:
            if dataset_name is None:
                raise ValueError("Must provide dataset_id if store_concatenated_bytes_files_in_dataset is True")
            full_path = os.path.join(self.root_path, dataset_name, "__COLUMN_CONCATENATED_FILES__")
        else:
            full_path = os.path.join(self.root_path, "__COLUMN_CONCATENATED_FILES__")
<<<<<<< HEAD
        if prefix:
            return full_path.replace(prefix, "")
        return full_path

    def get_column_concatenated_bytes_files_path(self, dataset_name: Optional[str] = None, prefix: Optional[str] = None) -> str:
        return self._get_column_concatenated_bytes_files_path(dataset_name=dataset_name, prefix=prefix)
=======
        if not s3_prefix:
            return full_path.replace("s3://", "")
        return full_path

    def get_column_concatenated_bytes_s3path_from_uuid(self, file_uuid: bytes, dataset_name: str = None) -> str:
        columns_root_path = self.get_column_concatenated_bytes_files_path(dataset_name=dataset_name)
        return os.path.join(columns_root_path, str(uuid.UUID(bytes=file_uuid)))
>>>>>>> 18dcee4a

    def get_temporary_row_files_path(self, dataset_id: DatasetID) -> str:
        full_path = os.path.join(
            self.root_path,
            "__TEMP_FILES__",
            dataset_id.name,
            dataset_id.version,
        )
        return full_path


class S3PathFactory(WickerPathFactory):
    """Factory class for Wicker dataset paths

    Our bucket should look like::

        s3://<dataset-root>
        /__COLUMN_CONCATENATED_FILES__
            - file1
            - file2
        /dataset_name_1
        /dataset_name_2
            /0.0.1
            /0.0.2
            - avro_schema.json
            / assets
                - files added by users
            / partition_1.parquet
            / partition_2.parquet
                - _l5ml_dataset_partition_metadata.json
                - _SUCCESS
                - part-0-attempt-1234.parquet
                - part-1-attempt-2345.parquet
    """

    def __init__(self, s3_root_path: Optional[str] = None) -> None:
        s3_config = get_config().aws_s3_config
        store_concatenated_bytes_files_in_dataset = s3_config.store_concatenated_bytes_files_in_dataset
        super().__init__(store_concatenated_bytes_files_in_dataset, s3_root_path)
        if s3_root_path is None:
            self.root_path = get_config().aws_s3_config.s3_datasets_path

    def get_dataset_assets_path(self, dataset_id: DatasetID, s3_prefix: bool = True) -> str:
        prefix = None
        if not s3_prefix:
            prefix = "s3://"
        return self._get_dataset_assets_path(dataset_id=dataset_id, prefix=prefix)

    def get_dataset_partition_metadata_path(self, data_partition: DatasetPartition, s3_prefix: bool = True) -> str:
        prefix = None
        if not s3_prefix:
            prefix = "s3://"
        return super().get_dataset_partition_metadata_path(data_partition, prefix)

    def get_dataset_partition_path(self, data_partition: DatasetPartition, s3_prefix: bool = True) -> str:
        prefix = None
        if not s3_prefix:
            prefix = "s3://"
        return self._get_dataset_partition_path(data_partition=data_partition, prefix=prefix)

    def get_dataset_schema_path(self, dataset_id: DatasetID, s3_prefix: bool = True) -> str:
        prefix = None
        if not s3_prefix:
            prefix = "s3://"
        return self._get_dataset_schema_path(dataset_id=dataset_id, prefix=prefix)

    def get_column_concatenated_bytes_files_path(self, s3_prefix: bool = True, dataset_name: str = None) -> str:
        """Gets the path to the root of all column_concatenated_bytes files

        :param s3_prefix: whether to return the s3:// prefix, defaults to True
        :param dataset_name: if self.store_concatenated_bytes_files_in_dataset is True,
            it requires dataset name, defaults to None
        :return: path to the column_concatenated_bytes file with the file_id
        """
        prefix = None
        if not s3_prefix:
            prefix = "s3://"
        return self._get_column_concatenated_bytes_files_path(dataset_name=dataset_name, prefix=prefix)
    
    def get_column_concatenated_bytes_s3path_from_uuid(self, file_uuid: bytes, dataset_name: str = None) -> str:
        columns_root_path = self.get_column_concatenated_bytes_files_path(dataset_name=dataset_name)
        return os.path.join(columns_root_path, str(uuid.UUID(bytes=file_uuid)))<|MERGE_RESOLUTION|>--- conflicted
+++ resolved
@@ -215,18 +215,9 @@
                     - part-1-attempt-2345.parquet
     """
 
-<<<<<<< HEAD
     def __init__(self, store_concatenated_bytes_files_in_dataset: bool = False, root_path: Optional[str] = None) -> None:
         self.root_path = root_path
         self.store_concatenated_bytes_files_in_dataset = store_concatenated_bytes_files_in_dataset
-=======
-    def __init__(self, s3_root_path: str = None) -> None:
-        s3_config = get_config().aws_s3_config
-        if s3_root_path is None:
-            s3_root_path = s3_config.s3_datasets_path
-        self.root_path = s3_root_path
-        self.store_concatenated_bytes_files_in_dataset = s3_config.store_concatenated_bytes_files_in_dataset
->>>>>>> 18dcee4a
 
     def __eq__(self, other: Any) -> bool:
         return super().__eq__(other) and type(self) == type(other) and self.root_path == other.root_path
@@ -287,7 +278,6 @@
             return full_path.replace(prefix, "")
         return full_path
 
-<<<<<<< HEAD
     def get_dataset_schema_path(self, dataset_id: DatasetID, prefix: Optional[str] = None) -> str:
         return self._get_dataset_schema_path(dataset_id=dataset_id, prefix=prefix)
 
@@ -297,14 +287,6 @@
         :param dataset_name: if self.store_concatenated_bytes_files_in_dataset is True,
             it requires dataset name, defaults to None
         :param prefix: prefix to trim off path, if none skip
-=======
-    def get_column_concatenated_bytes_files_path(self, s3_prefix: bool = True, dataset_name: str = None) -> str:
-        """Gets the path to the root of all column_concatenated_bytes files
-
-        :param s3_prefix: whether to return the s3:// prefix, defaults to True
-        :param dataset_name: if self.store_concatenated_bytes_files_in_dataset is True,
-            it requires dataset name, defaults to None
->>>>>>> 18dcee4a
         :return: path to the column_concatenated_bytes file with the file_id
         """
         if self.store_concatenated_bytes_files_in_dataset:
@@ -313,22 +295,12 @@
             full_path = os.path.join(self.root_path, dataset_name, "__COLUMN_CONCATENATED_FILES__")
         else:
             full_path = os.path.join(self.root_path, "__COLUMN_CONCATENATED_FILES__")
-<<<<<<< HEAD
         if prefix:
             return full_path.replace(prefix, "")
         return full_path
 
     def get_column_concatenated_bytes_files_path(self, dataset_name: Optional[str] = None, prefix: Optional[str] = None) -> str:
         return self._get_column_concatenated_bytes_files_path(dataset_name=dataset_name, prefix=prefix)
-=======
-        if not s3_prefix:
-            return full_path.replace("s3://", "")
-        return full_path
-
-    def get_column_concatenated_bytes_s3path_from_uuid(self, file_uuid: bytes, dataset_name: str = None) -> str:
-        columns_root_path = self.get_column_concatenated_bytes_files_path(dataset_name=dataset_name)
-        return os.path.join(columns_root_path, str(uuid.UUID(bytes=file_uuid)))
->>>>>>> 18dcee4a
 
     def get_temporary_row_files_path(self, dataset_id: DatasetID) -> str:
         full_path = os.path.join(
