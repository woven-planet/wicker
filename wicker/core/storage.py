"""
This file is for S3 storage routines used by S3 datasets

Boto3 S3 documentation links:
- https://boto3.amazonaws.com/v1/documentation/api/latest/guide/index.html
- https://boto3.amazonaws.com/v1/documentation/api/latest/guide/resources.html
- https://boto3.amazonaws.com/v1/documentation/api/latest/reference/services/s3.html
"""
import io
import logging
import os
import shutil
import uuid
from abc import ABC, abstractmethod
from typing import Any, Dict, Optional, Tuple
from urllib.parse import urlparse

import boto3
import boto3.session
import botocore  # type: ignore
from botocore.exceptions import ClientError  # type: ignore
from retry import retry

from wicker.core.config import get_config
from wicker.core.definitions import DatasetID, DatasetPartition
from wicker.core.filelock import SimpleUnixFileLock
from wicker.core.utils import time_limit

logger = logging.getLogger(__name__)


class AbstractDataStorage(ABC):
    """Abstract data storage class that implements required methods for Column Bytes File Cache"""

    @abstractmethod
    def fetch_file(self, input_path: str, local_prefix: str, timeout_seconds: int) -> str:
        """Fetch file from chosen data storage method.

        :param input_path: input file path
        :param local_prefix: local path that specifies where to download the file
        :param timeout_seconds: number of seconds till timing out on waiting for the file to be downloaded
        :return: local path to the downloaded file

        """
        pass


class LocalDataStorage(AbstractDataStorage):
    """Storage routines for reading and writing objects in local file system"""

    def __init__(self) -> None:
        """Constructor for a local file system"""
        pass

    @retry(
        Exception,
        tries=get_config().storage_download_config.retries,
        backoff=get_config().storage_download_config.retry_backoff,
        delay=get_config().storage_download_config.retry_delay_s,
        logger=logger,
    )
    def download_with_retries(self, input_path: str, local_path: str):
        try:
            shutil.copyfile(input_path, local_path)
        except Exception as e:
            logging.error(f"Failed to download/move object for file path: {input_path}")
            raise e

    def fetch_file(self, input_path: str, local_prefix: str, timeout_seconds: int = 120) -> str:
        """Fetches a file local file system, ie: gets the path to the file.

        This function assumes the input_path is a valid file in the file system based on wicker assumed pathing.

        The reasoning here is that if you use this for a mounted file system that doesn't have caching
        to local automatically you can grab and move files to local file system on instance.

        :param input_path: input file path on system
        :param local_prefix: local path that specifies where to download the file
        :param timeout_seconds: number of seconds till timing out on waiting for the file to be downloaded
        :return: local path to the file on the local file system
        """
        input_path = os.path.join(input_path, os.path.basename(local_prefix))
        self.download_with_retries(input_path, local_prefix)
        return local_prefix


class S3DataStorage(AbstractDataStorage):
    """Storage routines for reading and writing objects in S3"""

    def __init__(self, session: Optional[boto3.session.Session] = None) -> None:
        """Constructor for an S3Storage instance

        Part of the reason to structure S3 routines as a class rather utility functions is to enable
        unit tests to easily mock / patch the S3 client or to utilize the S3 Stubber. Unit tests
        might also find it convenient to mock or patch member functions on instances of this class.
        """
        boto_config = get_config().aws_s3_config.boto_config
        boto_client_config = botocore.config.Config(
            max_pool_connections=boto_config.max_pool_connections,
            read_timeout=boto_config.read_timeout_s,
            connect_timeout=boto_config.connect_timeout_s,
        )
        self.session = boto3.session.Session() if session is None else session
        self.client = self.session.client("s3", config=boto_client_config)
        self.read_timeout = get_config().storage_download_config.timeout

    def __getstate__(self) -> Dict[Any, Any]:
        return {}

    def __setstate__(self, state: Dict[Any, Any]) -> None:
        self.session = boto3.session.Session()
        self.client = self.session.client("s3")
        self.read_timeout = get_config().storage_download_config.timeout
        return

    @staticmethod
    def bucket_key_from_s3_path(s3_path: str) -> Tuple[str, str]:
        """Parses a fully-qualified S3 path such as "s3://hello/world" into the bucket and key

        :param s3_path: fully-qualified S3 path
        :type s3_path: str
        :return: tuple consisting of the S3 bucket and key
        :rtype: Tuple[str, str]
        """
        url_parsed = urlparse(s3_path)
        return url_parsed.netloc, url_parsed.path[1:]

    def check_exists_s3(self, input_path: str) -> bool:
        """Checks if a file exists on S3 under given path

        :param input_path: input file path in S3
        :type input_path: str
        :return: whether or not the file exists in S3
        :rtype: bool
        """
        bucket, key = self.bucket_key_from_s3_path(input_path)
        try:
            self.client.head_object(Bucket=bucket, Key=key)
            return True
        except ClientError:
            return False

    @retry(
        Exception,
        tries=get_config().storage_download_config.retries,
        backoff=get_config().storage_download_config.retry_backoff,
        delay=get_config().storage_download_config.retry_delay_s,
        logger=logger,
    )
    def download_with_retries(self, bucket: str, key: str, local_path: str):
        try:
            with time_limit(
                self.read_timeout, f"Timing out in trying to download object for bucket: {bucket}, key: {key}"
            ):
                self.client.download_file(bucket, key, local_path)
        except Exception as e:
            logging.error(f"Failed to download s3 object in bucket: {bucket}, key: {key}")
            raise e

    def fetch_file(self, input_path: str, local_prefix: str, timeout_seconds: int = 120) -> str:
        """Fetches a file from S3 to the local machine and skips it if it already exists. This function
        is safe to call concurrently from multiple processes and utilizes a local filelock to block
        parallel downloads such that only one process will perform the download.

        This function assumes the input_path is a valid file in S3.

        :param input_path: input file path in S3
        :param local_prefix: local path that specifies where to download the file
        :param timeout_seconds: number of seconds till timing out on waiting for the file to be downloaded
        :return: local path to the downloaded file
        """
        bucket, key = self.bucket_key_from_s3_path(input_path)
        local_path = os.path.join(local_prefix, key)

        lock_path = local_path + ".lock"
        success_marker = local_path + ".success"
        os.makedirs(os.path.dirname(local_path), exist_ok=True)

        while not os.path.isfile(success_marker):
            with SimpleUnixFileLock(lock_path, timeout_seconds=timeout_seconds):
                if not os.path.isfile(success_marker):

                    # For now, we will only download the file if it has not already been downloaded already.
                    # Long term, we would also add a size check or md5sum comparison against the object in S3.
                    filedir = os.path.split(local_path)[0]
                    os.makedirs(filedir, exist_ok=True)
                    self.download_with_retries(bucket=bucket, key=key, local_path=local_path)
                    with open(success_marker, "w"):
                        pass

        return local_path

    def fetch_obj_s3(self, input_path: str) -> bytes:
        """Fetches an object from S3 as bytes in memory

        :param input_path: path to object in s3
        :return: bytes of data in file
        """
        bucket, key = self.bucket_key_from_s3_path(input_path)
        bio = io.BytesIO()
        self.client.download_fileobj(bucket, key, bio)
        return bio.getvalue()

    def put_object_s3(self, object_bytes: bytes, s3_path: str) -> None:
        """Upload an object to S3

        :param object_bytes: the object to upload to S3
        :type object_bytes: bytes
        :param s3_path: path to the file in S3
        :type s3_path: str
        """
        # Long term, we would add an md5sum check and short-circuit the upload if they are the same
        bucket, key = self.bucket_key_from_s3_path(s3_path)
        self.client.put_object(Body=object_bytes, Bucket=bucket, Key=key)

    def put_file_s3(self, local_path: str, s3_path: str) -> None:
        """Upload a file to S3

        :param local_path: local path to the file
        :param s3_path: s3 path to dump file to
        """
        bucket, key = self.bucket_key_from_s3_path(s3_path)
        self.client.upload_file(local_path, bucket, key)

    def __eq__(self, other: Any) -> bool:
        # We don't want to use isinstance here to make sure we have the same implementation.
        return super().__eq__(other) and type(self) == type(other)


class WickerPathFactory:
    """Factory class for Wicker dataset paths

    Our bucket should look like::

        <dataset-root>
        /__COLUMN_CONCATENATED_FILES__
            - file1
            - file2
        /dataset_name_1
        /dataset_name_2
            /0.0.1
            /0.0.2
            - avro_schema.json
            / assets
                - files added by users
            / partition_1.parquet
            / partition_2.parquet
                - _l5ml_dataset_partition_metadata.json
                - _SUCCESS
                - part-0-attempt-1234.parquet
                - part-1-attempt-2345.parquet

    If store_concatenated_bytes_files_in_dataset is True, then the bucket structure will
    be under the dataset directory:

            <root_path>
            /dataset_name_1
            /dataset_name_2
                /__COLUMN_CONCATENATED_FILES__
                    - file1
                    - file2
                /0.0.1
                /0.0.2
                - avro_schema.json
                / assets
                    - files added by users
                / partition_1.parquet
                / partition_2.parquet
                    - _l5ml_dataset_partition_metadata.json
                    - _SUCCESS
                    - part-0-attempt-1234.parquet
                    - part-1-attempt-2345.parquet
    """

    def __init__(self, root_path: str, store_concatenated_bytes_files_in_dataset: bool = False) -> None:
        """Init the path factory.

        Object to form the expected paths and return them to the user based of root path and storage bool.

        Args:.
            root_path (str): File system location of the root of the wicker file structure.
            store_concatenated_bytes_files_in_dataset (bool, optional): Whether to assume concatenated bytes files
                are stored in the dataset folder. Defaults to False
        """
        self.root_path: str = root_path
        self.store_concatenated_bytes_files_in_dataset = store_concatenated_bytes_files_in_dataset

    def __eq__(self, other: Any) -> bool:
        return super().__eq__(other) and type(self) == type(other) and self.root_path == other.root_path

<<<<<<< HEAD
    def _get_dataset_assets_path(self, dataset_id: DatasetID, prefix: Optional[str] = None) -> str:
=======
    def _get_dataset_assets_path(self, dataset_id: DatasetID, prefix_to_trim: Optional[str] = None) -> str:
>>>>>>> b4d23435
        """Get the asset path in known file structure.

        Args:
            dataset_id (DatasetID): ID of the dataset
<<<<<<< HEAD
            prefix (Optional[str], optional): Optional prefix to remove from file paths. Defaults to None.
=======
            prefix_to_trim(Optional[str], optional): Optional prefix to remove from file paths. Defaults to None.
>>>>>>> b4d23435

        Returns:
            str: path to assets folder
        """
        full_path = os.path.join(
            self.root_path,
            dataset_id.name,
            dataset_id.version,
            "assets",
        )
<<<<<<< HEAD
        if prefix:
            return full_path.replace(prefix, "")
        return full_path

    def _get_dataset_partition_metadata_path(
        self, data_partition: DatasetPartition, prefix: Optional[str] = None
=======
        if prefix_to_trim:
            return full_path.replace(prefix_to_trim, "")
        return full_path

    def _get_dataset_partition_metadata_path(
        self, data_partition: DatasetPartition, prefix_to_trim: Optional[str] = None
>>>>>>> b4d23435
    ) -> str:
        """Get partition metadata path in wicker known file structure.

        Args:
            data_partition (DatasetPartition): data partition to use for path
<<<<<<< HEAD
            prefix (Optional[str], optional): Optional prefix to remove from file paths. Defaults to None.
=======
            prefix_to_trim(Optional[str], optional): Optional prefix to remove from file paths. Defaults to None.
>>>>>>> b4d23435

        Returns:
            str: Path to partition metadata json file.
        """
        full_path = os.path.join(
            self._get_dataset_partition_path(data_partition),
            "_l5ml_dataset_partition_metadata.json",
        )
<<<<<<< HEAD
        if prefix:
            return full_path.replace(prefix, "")
        return full_path

    def _get_dataset_partition_path(self, data_partition: DatasetPartition, prefix: Optional[str] = None) -> str:
=======
        if prefix_to_trim:
            return full_path.replace(prefix_to_trim, "")
        return full_path

    def _get_dataset_partition_path(
        self, data_partition: DatasetPartition, prefix_to_trim: Optional[str] = None
    ) -> str:
>>>>>>> b4d23435
        """Get the dataset partition parquet path.

        Private getter handling logic of pathing centrally.

        Args:
            data_partition (DatasetPartition): DatasetPartition to use for pathing
<<<<<<< HEAD
            prefix (Optional[str], optional): Optional prefix to remove from file paths. Defaults to None.
=======
            prefix_to_trim(Optional[str], optional): Optional prefix to remove from file paths. Defaults to None.
>>>>>>> b4d23435

        Returns:
            str: Path to partition parquet file
        """
        full_path = os.path.join(
            self.root_path,
            data_partition.dataset_id.name,
            data_partition.dataset_id.version,
            f"{data_partition.partition}.parquet",
        )

<<<<<<< HEAD
        if prefix:
            return full_path.replace(prefix, "")
        return full_path

    def _get_dataset_schema_path(self, dataset_id: DatasetID, prefix: Optional[str] = None) -> str:
=======
        if prefix_to_trim:
            return full_path.replace(prefix_to_trim, "")
        return full_path

    def _get_dataset_schema_path(self, dataset_id: DatasetID, prefix_to_trim: Optional[str] = None) -> str:
>>>>>>> b4d23435
        """Get the dataset schema path.

        Private getter handling pathing logic to avro_schema json file.

        Args:
            dataset_id (DatasetID): ID of the dataset to use for pathing.
<<<<<<< HEAD
            prefix (Optional[str], optional): Optional prefix to remove from file path. Defaults to None.
=======
            prefix_to_trim(Optional[str], optional): Optional prefix to remove from file path. Defaults to None.
>>>>>>> b4d23435

        Returns:
            str: Path to dataset avro schema file.
        """
        full_path = os.path.join(
            self.root_path,
            dataset_id.name,
            dataset_id.version,
            "avro_schema.json",
        )
<<<<<<< HEAD
        if prefix:
            return full_path.replace(prefix, "")
        return full_path

    def _get_column_concatenated_bytes_files_path(
        self, dataset_name: Optional[str] = None, prefix: Optional[str] = None
=======
        if prefix_to_trim:
            return full_path.replace(prefix_to_trim, "")
        return full_path

    def _get_column_concatenated_bytes_files_path(
        self, dataset_name: Optional[str] = None, prefix_to_trim: Optional[str] = None
>>>>>>> b4d23435
    ) -> str:
        """Gets the path to the root of all column_concatenated_bytes files

        :param dataset_name: if self.store_concatenated_bytes_files_in_dataset is True,
            it requires dataset name, defaults to None
<<<<<<< HEAD
        :param prefix: prefix to trim off path, if none skip
=======
        :param prefix_to_trim: prefix to trim off path, if none skip
>>>>>>> b4d23435
        :return: path to the column_concatenated_bytes file with the file_id
        """
        if self.store_concatenated_bytes_files_in_dataset:
            if dataset_name is None:
                raise ValueError("Must provide dataset_id if store_concatenated_bytes_files_in_dataset is True")
            full_path = os.path.join(self.root_path, dataset_name, "__COLUMN_CONCATENATED_FILES__")
        else:
            full_path = os.path.join(self.root_path, "__COLUMN_CONCATENATED_FILES__")
<<<<<<< HEAD
        if prefix:
            return full_path.replace(prefix, "")
=======
        if prefix_to_trim:
            return full_path.replace(prefix_to_trim, "")
>>>>>>> b4d23435
        return full_path

    def get_temporary_row_files_path(self, dataset_id: DatasetID) -> str:
        """Get path to temporary rows file path.

        Args:
            dataset_id (DatasetID): ID of dataset to use for pathing.

        Returns:
            str: Path to temporary rows file.
        """
        full_path = os.path.join(
            self.root_path,
            "__TEMP_FILES__",
            dataset_id.name,
            dataset_id.version,
        )
        return full_path


class S3PathFactory(WickerPathFactory):
    """Factory class for S3 Wicker dataset paths

    Our bucket should look like::

        s3://<dataset-root>
        /__COLUMN_CONCATENATED_FILES__
            - file1
            - file2
        /dataset_name_1
        /dataset_name_2
            /0.0.1
            /0.0.2
            - avro_schema.json
            / assets
                - files added by users
            / partition_1.parquet
            / partition_2.parquet
                - _l5ml_dataset_partition_metadata.json
                - _SUCCESS
                - part-0-attempt-1234.parquet
                - part-1-attempt-2345.parquet

    If store_concatenated_bytes_files_in_dataset is True, then the bucket structure will
    be under the dataset directory:

            s3://<root_path>
            /dataset_name_1
            /dataset_name_2
                /__COLUMN_CONCATENATED_FILES__
                    - file1
                    - file2
                /0.0.1
                /0.0.2
                - avro_schema.json
                / assets
                    - files added by users
                / partition_1.parquet
                / partition_2.parquet
                    - _l5ml_dataset_partition_metadata.json
                    - _SUCCESS
                    - part-0-attempt-1234.parquet
                    - part-1-attempt-2345.parquet
    """

    def __init__(self, s3_root_path: Optional[str] = None) -> None:
        """Init S3PathFactory.

        Args:
            s3_root_path (Optional[str], optional): path to s3 root path. Defaults to None.
        """
        s3_config = get_config().aws_s3_config
        store_concatenated_bytes_files_in_dataset = s3_config.store_concatenated_bytes_files_in_dataset
        s3_root_path = s3_root_path if s3_root_path is not None else s3_config.s3_datasets_path
        # ignore type as we already handled none case above
        super().__init__(s3_root_path, store_concatenated_bytes_files_in_dataset)  # type: ignore

    def get_dataset_assets_path(self, dataset_id: DatasetID, s3_prefix: bool = True) -> str:
        """Get path to data assets folder.

        Public getter for data asset folder path logic.

        Args:
            dataset_id (DatasetID): ID to gather file path.
            s3_prefix (bool, optional): Whether to keep the s3 prefix or not. Defaults to True.

        Returns:
            str: Path to data assets folder.
        """
<<<<<<< HEAD
        prefix = "s3://" if not s3_prefix else None
        return self._get_dataset_assets_path(dataset_id=dataset_id, prefix=prefix)
=======
        prefix_to_trim = "s3://" if not s3_prefix else None
        return self._get_dataset_assets_path(dataset_id=dataset_id, prefix_to_trim=prefix_to_trim)
>>>>>>> b4d23435

    def get_dataset_partition_metadata_path(self, data_partition: DatasetPartition, s3_prefix: bool = True) -> str:
        """Get metadata file path for partition.

        Args:
            data_partition (DatasetPartition): Partition to gather file path.
            s3_prefix (bool, optional): Whether to keep the s3 prefix or not. Defaults to True.

        Returns:
            str: Path to dataset partition metadata file.
        """
<<<<<<< HEAD
        prefix = "s3://" if not s3_prefix else None
        return self._get_dataset_partition_metadata_path(data_partition, prefix)
=======
        prefix_to_trim = "s3://" if not s3_prefix else None
        return self._get_dataset_partition_metadata_path(data_partition, prefix_to_trim)
>>>>>>> b4d23435

    def get_dataset_partition_path(self, data_partition: DatasetPartition, s3_prefix: bool = True) -> str:
        """Get path to dataset partition data file.

        Args:
            data_partition (DatasetPartition): Partition to gather file path.
            s3_prefix (bool, optional): Whether to keep the s3 prefix or not. Defaults to True.

        Returns:
            str: Path to dataset partition data file.
        """
<<<<<<< HEAD
        prefix = "s3://" if not s3_prefix else None
        return self._get_dataset_partition_path(data_partition=data_partition, prefix=prefix)
=======
        prefix_to_trim = "s3://" if not s3_prefix else None
        return self._get_dataset_partition_path(data_partition=data_partition, prefix_to_trim=prefix_to_trim)
>>>>>>> b4d23435

    def get_dataset_schema_path(self, dataset_id: DatasetID, s3_prefix: bool = True) -> str:
        """Get path to the dataset schema.

        Args:
            dataset_id (DatasetID): ID of the dataset.
            s3_prefix (bool, optional): Whether to keep the s3 prefix or not. Defaults to True.

        Returns:
            str: Path to dataset schema.
        """
<<<<<<< HEAD
        prefix = "s3://" if not s3_prefix else None
        return self._get_dataset_schema_path(dataset_id=dataset_id, prefix=prefix)
=======
        prefix_to_trim = "s3://" if not s3_prefix else None
        return self._get_dataset_schema_path(dataset_id=dataset_id, prefix_to_trim=prefix_to_trim)
>>>>>>> b4d23435

    def get_column_concatenated_bytes_files_path(self, s3_prefix: bool = True, dataset_name: str = None) -> str:
        """Gets the path to the root of all column_concatenated_bytes files

        :param s3_prefix: whether to return the s3:// prefix, defaults to True
        :param dataset_name: if self.store_concatenated_bytes_files_in_dataset is True,
            it requires dataset name, defaults to None
        :return: path to the column_concatenated_bytes file with the file_id
        """
<<<<<<< HEAD
        prefix = "s3://" if not s3_prefix else None
        return self._get_column_concatenated_bytes_files_path(dataset_name=dataset_name, prefix=prefix)
=======
        prefix_to_trim = "s3://" if not s3_prefix else None
        return self._get_column_concatenated_bytes_files_path(dataset_name=dataset_name, prefix_to_trim=prefix_to_trim)
>>>>>>> b4d23435

    def get_column_concatenated_bytes_s3path_from_uuid(self, file_uuid: bytes, dataset_name: str = None) -> str:
        """Public gettr for column concat bytes with uuid

        Args:
            file_uuid (bytes): uuid of the file
            dataset_name (str, optional): Name of the dataset to gather. Defaults to None.

        Returns:
            str: _description_
        """
        columns_root_path = self.get_column_concatenated_bytes_files_path(dataset_name=dataset_name)
        return os.path.join(columns_root_path, str(uuid.UUID(bytes=file_uuid)))<|MERGE_RESOLUTION|>--- conflicted
+++ resolved
@@ -288,20 +288,12 @@
     def __eq__(self, other: Any) -> bool:
         return super().__eq__(other) and type(self) == type(other) and self.root_path == other.root_path
 
-<<<<<<< HEAD
-    def _get_dataset_assets_path(self, dataset_id: DatasetID, prefix: Optional[str] = None) -> str:
-=======
     def _get_dataset_assets_path(self, dataset_id: DatasetID, prefix_to_trim: Optional[str] = None) -> str:
->>>>>>> b4d23435
         """Get the asset path in known file structure.
 
         Args:
             dataset_id (DatasetID): ID of the dataset
-<<<<<<< HEAD
-            prefix (Optional[str], optional): Optional prefix to remove from file paths. Defaults to None.
-=======
             prefix_to_trim(Optional[str], optional): Optional prefix to remove from file paths. Defaults to None.
->>>>>>> b4d23435
 
         Returns:
             str: path to assets folder
@@ -312,31 +304,18 @@
             dataset_id.version,
             "assets",
         )
-<<<<<<< HEAD
-        if prefix:
-            return full_path.replace(prefix, "")
-        return full_path
-
-    def _get_dataset_partition_metadata_path(
-        self, data_partition: DatasetPartition, prefix: Optional[str] = None
-=======
         if prefix_to_trim:
             return full_path.replace(prefix_to_trim, "")
         return full_path
 
     def _get_dataset_partition_metadata_path(
         self, data_partition: DatasetPartition, prefix_to_trim: Optional[str] = None
->>>>>>> b4d23435
     ) -> str:
         """Get partition metadata path in wicker known file structure.
 
         Args:
             data_partition (DatasetPartition): data partition to use for path
-<<<<<<< HEAD
-            prefix (Optional[str], optional): Optional prefix to remove from file paths. Defaults to None.
-=======
             prefix_to_trim(Optional[str], optional): Optional prefix to remove from file paths. Defaults to None.
->>>>>>> b4d23435
 
         Returns:
             str: Path to partition metadata json file.
@@ -345,13 +324,6 @@
             self._get_dataset_partition_path(data_partition),
             "_l5ml_dataset_partition_metadata.json",
         )
-<<<<<<< HEAD
-        if prefix:
-            return full_path.replace(prefix, "")
-        return full_path
-
-    def _get_dataset_partition_path(self, data_partition: DatasetPartition, prefix: Optional[str] = None) -> str:
-=======
         if prefix_to_trim:
             return full_path.replace(prefix_to_trim, "")
         return full_path
@@ -359,18 +331,13 @@
     def _get_dataset_partition_path(
         self, data_partition: DatasetPartition, prefix_to_trim: Optional[str] = None
     ) -> str:
->>>>>>> b4d23435
         """Get the dataset partition parquet path.
 
         Private getter handling logic of pathing centrally.
 
         Args:
             data_partition (DatasetPartition): DatasetPartition to use for pathing
-<<<<<<< HEAD
-            prefix (Optional[str], optional): Optional prefix to remove from file paths. Defaults to None.
-=======
             prefix_to_trim(Optional[str], optional): Optional prefix to remove from file paths. Defaults to None.
->>>>>>> b4d23435
 
         Returns:
             str: Path to partition parquet file
@@ -382,30 +349,18 @@
             f"{data_partition.partition}.parquet",
         )
 
-<<<<<<< HEAD
-        if prefix:
-            return full_path.replace(prefix, "")
-        return full_path
-
-    def _get_dataset_schema_path(self, dataset_id: DatasetID, prefix: Optional[str] = None) -> str:
-=======
         if prefix_to_trim:
             return full_path.replace(prefix_to_trim, "")
         return full_path
 
     def _get_dataset_schema_path(self, dataset_id: DatasetID, prefix_to_trim: Optional[str] = None) -> str:
->>>>>>> b4d23435
         """Get the dataset schema path.
 
         Private getter handling pathing logic to avro_schema json file.
 
         Args:
             dataset_id (DatasetID): ID of the dataset to use for pathing.
-<<<<<<< HEAD
-            prefix (Optional[str], optional): Optional prefix to remove from file path. Defaults to None.
-=======
             prefix_to_trim(Optional[str], optional): Optional prefix to remove from file path. Defaults to None.
->>>>>>> b4d23435
 
         Returns:
             str: Path to dataset avro schema file.
@@ -416,31 +371,18 @@
             dataset_id.version,
             "avro_schema.json",
         )
-<<<<<<< HEAD
-        if prefix:
-            return full_path.replace(prefix, "")
-        return full_path
-
-    def _get_column_concatenated_bytes_files_path(
-        self, dataset_name: Optional[str] = None, prefix: Optional[str] = None
-=======
         if prefix_to_trim:
             return full_path.replace(prefix_to_trim, "")
         return full_path
 
     def _get_column_concatenated_bytes_files_path(
         self, dataset_name: Optional[str] = None, prefix_to_trim: Optional[str] = None
->>>>>>> b4d23435
     ) -> str:
         """Gets the path to the root of all column_concatenated_bytes files
 
         :param dataset_name: if self.store_concatenated_bytes_files_in_dataset is True,
             it requires dataset name, defaults to None
-<<<<<<< HEAD
-        :param prefix: prefix to trim off path, if none skip
-=======
         :param prefix_to_trim: prefix to trim off path, if none skip
->>>>>>> b4d23435
         :return: path to the column_concatenated_bytes file with the file_id
         """
         if self.store_concatenated_bytes_files_in_dataset:
@@ -449,13 +391,8 @@
             full_path = os.path.join(self.root_path, dataset_name, "__COLUMN_CONCATENATED_FILES__")
         else:
             full_path = os.path.join(self.root_path, "__COLUMN_CONCATENATED_FILES__")
-<<<<<<< HEAD
-        if prefix:
-            return full_path.replace(prefix, "")
-=======
         if prefix_to_trim:
             return full_path.replace(prefix_to_trim, "")
->>>>>>> b4d23435
         return full_path
 
     def get_temporary_row_files_path(self, dataset_id: DatasetID) -> str:
@@ -545,13 +482,8 @@
         Returns:
             str: Path to data assets folder.
         """
-<<<<<<< HEAD
-        prefix = "s3://" if not s3_prefix else None
-        return self._get_dataset_assets_path(dataset_id=dataset_id, prefix=prefix)
-=======
         prefix_to_trim = "s3://" if not s3_prefix else None
         return self._get_dataset_assets_path(dataset_id=dataset_id, prefix_to_trim=prefix_to_trim)
->>>>>>> b4d23435
 
     def get_dataset_partition_metadata_path(self, data_partition: DatasetPartition, s3_prefix: bool = True) -> str:
         """Get metadata file path for partition.
@@ -563,13 +495,8 @@
         Returns:
             str: Path to dataset partition metadata file.
         """
-<<<<<<< HEAD
-        prefix = "s3://" if not s3_prefix else None
-        return self._get_dataset_partition_metadata_path(data_partition, prefix)
-=======
         prefix_to_trim = "s3://" if not s3_prefix else None
         return self._get_dataset_partition_metadata_path(data_partition, prefix_to_trim)
->>>>>>> b4d23435
 
     def get_dataset_partition_path(self, data_partition: DatasetPartition, s3_prefix: bool = True) -> str:
         """Get path to dataset partition data file.
@@ -581,13 +508,8 @@
         Returns:
             str: Path to dataset partition data file.
         """
-<<<<<<< HEAD
-        prefix = "s3://" if not s3_prefix else None
-        return self._get_dataset_partition_path(data_partition=data_partition, prefix=prefix)
-=======
         prefix_to_trim = "s3://" if not s3_prefix else None
         return self._get_dataset_partition_path(data_partition=data_partition, prefix_to_trim=prefix_to_trim)
->>>>>>> b4d23435
 
     def get_dataset_schema_path(self, dataset_id: DatasetID, s3_prefix: bool = True) -> str:
         """Get path to the dataset schema.
@@ -599,13 +521,8 @@
         Returns:
             str: Path to dataset schema.
         """
-<<<<<<< HEAD
-        prefix = "s3://" if not s3_prefix else None
-        return self._get_dataset_schema_path(dataset_id=dataset_id, prefix=prefix)
-=======
         prefix_to_trim = "s3://" if not s3_prefix else None
         return self._get_dataset_schema_path(dataset_id=dataset_id, prefix_to_trim=prefix_to_trim)
->>>>>>> b4d23435
 
     def get_column_concatenated_bytes_files_path(self, s3_prefix: bool = True, dataset_name: str = None) -> str:
         """Gets the path to the root of all column_concatenated_bytes files
@@ -615,13 +532,8 @@
             it requires dataset name, defaults to None
         :return: path to the column_concatenated_bytes file with the file_id
         """
-<<<<<<< HEAD
-        prefix = "s3://" if not s3_prefix else None
-        return self._get_column_concatenated_bytes_files_path(dataset_name=dataset_name, prefix=prefix)
-=======
         prefix_to_trim = "s3://" if not s3_prefix else None
         return self._get_column_concatenated_bytes_files_path(dataset_name=dataset_name, prefix_to_trim=prefix_to_trim)
->>>>>>> b4d23435
 
     def get_column_concatenated_bytes_s3path_from_uuid(self, file_uuid: bytes, dataset_name: str = None) -> str:
         """Public gettr for column concat bytes with uuid
