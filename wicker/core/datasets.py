import abc
import logging
import os
from functools import cached_property
from multiprocessing import Pool, cpu_count
from multiprocessing.pool import ThreadPool
from typing import Any, Dict, List, Optional, Tuple, Union

import boto3
import pyarrow  # type: ignore
import pyarrow.fs as pafs  # type: ignore
import pyarrow.parquet as papq  # type: ignore

from wicker.core.column_files import (
    ColumnBytesFileCache,
    ColumnBytesFileLocationV1,
    ColumnBytesFileReader,
)
from wicker.core.config import get_config  # type: ignore
from wicker.core.definitions import DatasetDefinition, DatasetID, DatasetPartition
<<<<<<< HEAD
from wicker.core.shuffle import ShuffleWorker
from wicker.core.storage import (
    AbstractDataStorage,
    FileSystemDataStorage,
    S3DataStorage,
    S3PathFactory,
    WickerPathFactory,
)
=======
from wicker.core.storage import S3DataStorage, S3PathFactory
>>>>>>> 0bbd2209
from wicker.schema import dataloading, serialization
from wicker.schema.schema import DatasetSchema

# How long to wait before timing out on filelocks in seconds
FILE_LOCK_TIMEOUT_SECONDS = 300

logger = logging.getLogger(__name__)


def get_file_size_s3_multiproc(buckets_keys: List[Tuple[str, str]]) -> int:
    """Get file size of s3 files, most often column files.

    This works on any list of buckets and keys but is generally only
    used for column files as those are the majority of what is stored on
    s3 for Wicker. Wicker also stores parquet files on s3 but those are limited
    to one file per dataset and one schema file.

    This splits your buckets_keys_list across multiple processes on your local host
    where each process is then multi threaded further. This reduces the i/o wait by
    parellelizing across all available procs and threads on a single machine.

    Args:
        buckets_keys: (List[Tuple[str, str]]): A list of buckets and keys for which
        to fetch size in bytes on s3. Tuple index 0 is bucket and index 1 is key of the file.

    Returns:
        int size of file list in bytes.
    """
    buckets_keys_chunks = chunk_data_for_split(chunkable_data=buckets_keys, chunk_number=200)

    logging.info("Grabbing file information from s3 heads")
    pool = Pool(cpu_count() - 1)
    return sum(list(pool.map(get_file_size_s3_threaded, buckets_keys_chunks)))


def get_file_size_s3_threaded(buckets_keys_chunks_local: List[Tuple[str, str]]) -> int:
    """Get file size of a list of s3 paths.

    Args:
        buckets_keys_chunks_local - The list of tuples denoting bucket and key of files on s3 to
        parse. Generally column files but will work with any data.

    Returns:
        int: size of the set of files in bytes
    """
    local_chunks = chunk_data_for_split(chunkable_data=buckets_keys_chunks_local, chunk_number=200)
    thread_pool = ThreadPool()

    return sum(list(thread_pool.map(iterate_bucket_key_chunk_for_size, local_chunks)))  # type: ignore


def chunk_data_for_split(chunkable_data: List[Any], chunk_number: int = 500) -> List[List[Any]]:
    """Chunk data into a user specified number of chunks.

    Args:
        chunkable_data (List[Any]): Data to be chunked into smaller pieces.
        chunk_number (int): Number of chunks to form.

    Returns:
        List[List[Any]]: List of subsets of input data.
    """
    local_chunks = []
    local_chunk_size = len(chunkable_data) // chunk_number
    for i in range(0, chunk_number - 1):
        chunk = chunkable_data[i * local_chunk_size : (i + 1) * local_chunk_size]
        local_chunks.append(chunk)

    last_chunk_size = len(chunkable_data) - (chunk_number * local_chunk_size)
    if last_chunk_size > 0:
        last_chunk = chunkable_data[-last_chunk_size:]
        local_chunks.append(last_chunk)

    return local_chunks


def iterate_bucket_key_chunk_for_size(bucket_key_locs: List[Tuple[str, str]]) -> int:  # type: ignore
    """Iterate on chunk of s3 files to get local length of bytes.

    Args:
        bucket_key_locs: List of Tuple[str, str] containing the s3 bucket and key to check size.

    Returns:
        int: total amount of bytes in the file chunk list

    """
    local_len = 0

    # create the s3 resource locally and don't pass in. Boto3 docs state to do this in each thread
    # and not pass around.
    s3_resource = boto3.resource("s3")
    for bucket_key_loc in bucket_key_locs:
        bucket_loc, key_loc = bucket_key_loc
        # get the byte length for the object
        byte_length = s3_resource.Object(bucket_loc, key_loc).content_length
        local_len += byte_length
    return local_len


class AbstractDataset(abc.ABC):
    """Interface for a Map-style (non-streaming) Dataset"""

    def __init__(
        self,
        dataset_name: str,
        dataset_partition_name: str,
        dataset_version: str,
        path_factory: WickerPathFactory,
        pa_filesystem: pafs.FileSystem,
        storage: AbstractDataStorage,
        columns_to_load: Optional[List[str]] = None,
        filelock_timeout_seconds: int = FILE_LOCK_TIMEOUT_SECONDS,
        local_cache_path_prefix: Optional[str] = os.getenv("TMPDIR", "/tmp"),
        treat_objects_as_bytes: bool = False,
    ) -> None:
        """Init an AbstractDataset object.

        :param dataset_name: name of the dataset
        :param dataset_partition_name: partition name
        :param dataset_version: version of the dataset
        :param path_factory: WickerPathFactory for pulling consistent paths.
        :param pa_filesystem: Pyarrow filesystem for reading the parquet files and tables.
        :param storage: AbstractDataStorage for data access.
        :param columns_to_load: list of columns to load, defaults to None which loads all columns
        :param filelock_timeout_seconds: number of seconds after which to timeout on waiting for downloads,
            defaults to FILE_LOCK_TIMEOUT_SECONDS
        :param local_cache_path_prefix: Path to local cache path, if None don't create cache
        :param treat_objects_as_bytes: If set, don't try to decode ObjectFields and keep them as binary data.
        """
        super().__init__()
        self._arrow_table: Optional[pyarrow.Table] = None
        self._columns_to_load = columns_to_load
        self._filelock_timeout_seconds = filelock_timeout_seconds
        self._local_cache_path_prefix = local_cache_path_prefix
        self._pa_filesystem = pa_filesystem
        self._path_factory = path_factory
        self._storage = storage
        self._treat_objects_as_bytes = treat_objects_as_bytes
        self._column_bytes_file_reader = self.__create_column_bytes_file_reader(
            dataset_name=dataset_name,
            filelock_timeout_seconds=filelock_timeout_seconds,
            local_cache_path_prefix=local_cache_path_prefix,
            path_factory=path_factory,
            storage=storage,
        )

        self._dataset_id = DatasetID(name=dataset_name, version=dataset_version)
        self._dataset_definition = DatasetDefinition(
            self._dataset_id,
            schema=self.schema,
        )
        self._partition = DatasetPartition(dataset_id=self._dataset_id, partition=dataset_partition_name)

    @abc.abstractmethod
    def __getitem__(self, idx: int) -> Dict[str, Any]:
        """Gets the ith Example from the given dataset/version/partition"""
        pass

    @abc.abstractmethod
    def __len__(self) -> int:
        """Returns the length of the dataset/version/partition"""
        pass

    @abc.abstractmethod
    def arrow_table(self) -> pyarrow.Table:
        """Return the pyarrow table with all the metadata fields and pointers of the dataset."""
        pass

    @cached_property
    def schema(self) -> DatasetSchema:
        """Return the schema of the dataset."""
        schema_data = None
        schema_path = self._path_factory._get_dataset_schema_path(self._dataset_id)
        local_path = schema_path
        # only fetch the file locally if we have a cache prefix
        if self._local_cache_path_prefix is not None:
            local_path = self._storage.fetch_file(
                schema_path, self._local_cache_path_prefix, timeout_seconds=self._filelock_timeout_seconds
            )
        with open(local_path, "rb") as f:
            schema_data = serialization.loads(
                f.read().decode("utf-8"), treat_objects_as_bytes=self._treat_objects_as_bytes
            )
        return schema_data

    @staticmethod
    def __create_column_bytes_file_reader(
        dataset_name: Optional[str],
        filelock_timeout_seconds: int,
        local_cache_path_prefix: Optional[str],
        path_factory: WickerPathFactory,
        storage: AbstractDataStorage,
    ) -> Union[ColumnBytesFileCache, ColumnBytesFileReader]:
        """Create a column bytes file reader class.

        Creates an instance of a ColumnBytesFileReader or ColumnBytesFileCache
        depending on whether a local_cache_path_prefix is not none. Access
        pattern is the same between the two classes but one is a read through cache
        and the other is not, usage dependent on if you need your own cache or rely
        on bucket mount cache in GCSFuse or S3 Mount Point.

        Args:
            dataset_name (Optional[str]): Name of the dataset.
            filelock_timeout_seconds (int): Time that you wait for file lock.
            local_cache_path_prefix (Optional[str]): Optional path of the prefix, determines
                if you use a cache or not. If specified as None no cache is used.
            path_factory (WickerPathFactory): Path factory for locating column bytes files
                in dataset path.
            storage (AbstractDataStorage): Data storage to use for grabbing files.

        Returns:
            Union[ColumnBytesFileCache, ColumnBytesFileReader]: reader class for reading data
            with or without cache.
        """
        # if we have a cache prefix create a cache
        if local_cache_path_prefix is not None:
            logging.info(f"Cache passed at path - {local_cache_path_prefix}, creating read through cache on top.")
            # weird mypy problem, can't define baseclass and have it pick up the child correctly
            column_bytes_file_class: Union[ColumnBytesFileCache, ColumnBytesFileReader] = ColumnBytesFileCache(
                filelock_timeout_seconds=filelock_timeout_seconds,
                local_cache_path_prefix=local_cache_path_prefix,
                path_factory=path_factory,
                storage=storage,
            )
        else:
            logging.info("No cache passed, reading without caching.")
            column_bytes_file_class = ColumnBytesFileReader(dataset_name=dataset_name, path_factory=path_factory)
        return column_bytes_file_class


class FileSystemDataset(AbstractDataset):
    """Implementation of a Map-based dataset on local file system or mounted drive"""

    def __init__(
        self,
        dataset_name: str,
        dataset_partition_name: str,
        dataset_version: str,
        columns_to_load: Optional[List[str]] = None,
        filelock_timeout_seconds: int = FILE_LOCK_TIMEOUT_SECONDS,
        filesystem_root_path: Optional[str] = None,
        local_cache_path_prefix: Optional[str] = os.getenv("TMPDIR", "/tmp"),
        pa_filesystem: Optional[pafs.LocalFileSystem] = None,
        path_factory: Optional[WickerPathFactory] = None,
        storage: Optional[FileSystemDataStorage] = None,
        treat_objects_as_bytes: bool = False,
    ):
        """Initializes a FileSystemDataset.

        :param dataset_name: name of the dataset
        :param dataset_partition_name: partition name
        :param dataset_version: version of the dataset
        :param columns_to_load: list of columns to load, defaults to None which loads all columns
        :param filelock_timeout_seconds: number of seconds after which to timeout on waiting for downloads,
            defaults to FILE_LOCK_TIMEOUT_SECONDS
        :param filesystem_root_path: path to the root of the wicker file system. If path factory is none,
            this must be set.
        :param local_cache_path_prefix: Path to local cache path, if None don't create cache
        :param pa_filesystem: Pyarrow filesystem for reading the parquet files and tables.
        :param path_factory: Optional WickerPathFactory for pulling consistent paths.
        :param storage: Optional FileSystemDataStorage object for pulling files from filesystem
        :param treat_objects_as_bytes: If set, don't try to decode ObjectFields and keep them as binary data.
        """
        if path_factory is None and filesystem_root_path is None:
            raise ValueError("Need to pass either path factory of wicker dataset or root of the tree.")
        # ignore type failure here as we handle the case where they're both none above
        path_factory = (
            path_factory
            if path_factory is not None
            else WickerPathFactory(root_path=filesystem_root_path)  # type: ignore
        )
        pa_filesystem = pafs.LocalFileSystem() if pa_filesystem is None else pa_filesystem
        storage = storage if storage is not None else FileSystemDataStorage()

        super().__init__(
            columns_to_load=columns_to_load,
            dataset_name=dataset_name,
            dataset_partition_name=dataset_partition_name,
            dataset_version=dataset_version,
            filelock_timeout_seconds=filelock_timeout_seconds,
            local_cache_path_prefix=local_cache_path_prefix,
            path_factory=path_factory,
            pa_filesystem=pa_filesystem,
            storage=storage,
            treat_objects_as_bytes=treat_objects_as_bytes,
        )

    def arrow_table(self) -> pyarrow.Table:
        """Grab and load arrow table from expected path.

        Returns:
            pyarrow.Table: Arrow table object for the loaded dataset.
        """
        path = self._path_factory._get_dataset_partition_path(self._partition)
        if not self._arrow_table:
            self._arrow_table = papq.read_table(path, columns=self._columns_to_load, filesystem=self._pa_filesystem)
        return self._arrow_table

    def __len__(self) -> int:
        """Get length of arrow table inferring it is the same as the dataset.

        Returns:
            int: length of arrow table.
        """
        return len(self.arrow_table())

    def __getitem__(self, idx: int) -> Dict[str, Any]:
        """Get data item at index within arrow table.

        Pulls from either cache or data store the item in the dataset at index specified.

        Args:
            idx (int): idx in arrow table to grab data.

        Returns:
            Dict[str, Any]: Row of data defined through schema object.
        """
        tbl = self.arrow_table()
        columns = self._columns_to_load if self._columns_to_load is not None else tbl.column_names
        row = {col: tbl[col][idx].as_py() for col in columns}
        return dataloading.load_example(
            self._column_bytes_file_reader.resolve_pointers(row, self.schema),
            self.schema,
        )


class S3Dataset(AbstractDataset):
    """Implementation for a Map-based dataset"""

    def __init__(
        self,
        dataset_name: str,
        dataset_version: str,
        dataset_partition_name: str,
        local_cache_path_prefix: str = os.getenv("TMPDIR", "/tmp"),
        columns_to_load: Optional[List[str]] = None,
        storage: Optional[S3DataStorage] = None,
        s3_path_factory: Optional[S3PathFactory] = None,
        pa_filesystem: Optional[pafs.FileSystem] = None,
        filelock_timeout_seconds: int = FILE_LOCK_TIMEOUT_SECONDS,
        treat_objects_as_bytes: bool = False,
    ):
        """Initializes an S3Dataset

        :param dataset_name: name of the dataset
        :param dataset_version: version of the dataset
        :param dataset_partition_name: partition name
        :param columns_to_load: list of columns to load, defaults to None which loads all columns
        :param data_service: S3DataService instance to use, defaults to None which uses default initializations
        :param filelock_timeout_seconds: number of seconds after which to timeout on waiting for downloads,
            defaults to FILE_LOCK_TIMEOUT_SECONDS
        :param treat_objects_as_bytes: If set, don't try to decode ObjectFields and keep them as binary data.
        """
        pa_filesystem = (
            pafs.S3FileSystem(region=get_config().aws_s3_config.region) if pa_filesystem is None else pa_filesystem
        )
        s3_path_factory = s3_path_factory if s3_path_factory is not None else S3PathFactory()
        storage = storage if storage is not None else S3DataStorage()

        super().__init__(
            columns_to_load=columns_to_load,
            dataset_name=dataset_name,
            dataset_partition_name=dataset_partition_name,
            dataset_version=dataset_version,
            filelock_timeout_seconds=filelock_timeout_seconds,
            local_cache_path_prefix=local_cache_path_prefix,
            path_factory=s3_path_factory,
            pa_filesystem=pa_filesystem,
            storage=storage,
            treat_objects_as_bytes=treat_objects_as_bytes,
        )

    def arrow_table(self) -> pyarrow.Table:
        path = self._path_factory._get_dataset_partition_path(self._partition, prefix_to_trim="s3://")
        if not self._arrow_table:
            self._arrow_table = papq.read_table(path, columns=self._columns_to_load, filesystem=self._pa_filesystem)
        return self._arrow_table

    def __len__(self) -> int:
        return len(self.arrow_table())

    def __getitem__(self, idx: int) -> Dict[str, Any]:
        tbl = self.arrow_table()
        columns = self._columns_to_load if self._columns_to_load is not None else tbl.column_names
        row = {col: tbl[col][idx].as_py() for col in columns}
        return dataloading.load_example(
            self._column_bytes_file_reader.resolve_pointers(row, self.schema),
            self.schema,
        )

    def _get_parquet_dir_size(self) -> int:
        """Get the parquet path and find all the files within, count their bytes

        Returns:
            int: bytes in parquet directory
        """
        # bytes size of arrow table not bytes in arrow table
        # bytes in arrow table is a method of arrow table but it doesn't
        # reflect the size of the file sizes stored on s3 just the loaded data
<<<<<<< HEAD
        arrow_path = self._path_factory._get_dataset_partition_path(self._partition, prefix_to_trim="s3://")
=======
        arrow_path = self._s3_path_factory.get_dataset_partition_path(self._partition, s3_prefix=False)

>>>>>>> 0bbd2209
        bucket, key = arrow_path.replace("s3://", "").split("/", 1)

        def get_folder_size(bucket, prefix):
            total_size = 0
            for obj in boto3.resource("s3").Bucket(bucket).objects.filter(Prefix=prefix):
                total_size += obj.size
            return total_size

        return get_folder_size(bucket, key)

    def _get_dataset_partition_size(self) -> int:
        """Gets total size of the dataset partition in bytes.

        Returns:
            int: total dataset partition size in bytes
        """

        # intialize with size of parquet dir
        logging.info("Parsing parquet and arrow dir for size.")
        par_dir_bytes = self._get_parquet_dir_size()

        # need to know which columns are heavy pntr columns we go to for
<<<<<<< HEAD
        # byte adding
        schema = self.schema
=======
        # byte adding, parse which are heavy pointers based off metadata
        # baked into schema
        schema = self.schema()
>>>>>>> 0bbd2209
        heavy_pointer_cols = []
        for col_name in schema.get_all_column_names():
            column = schema.get_column(col_name)
            if column is not None and column.is_heavy_pointer:
                heavy_pointer_cols.append(col_name)

        # create arrow table for parsing
        # only know the single partition arrow table loc so can only get one partition size
        logging.info("Creating arrow table")
        arrow_table = self.arrow_table()

        buckets_keys = set()
<<<<<<< HEAD
        # ignore typing to avoid changing the typing of Shuffle Worker yet
        # ToDo: Change typing of ShuffleWorker and let it take local data storage
        worker = ShuffleWorker(storage=self._storage)  # type: ignore
        print("Processing through heavy pointers")
=======

        logging.info("Processing through heavy pointers")
>>>>>>> 0bbd2209
        for heavy_pntr_col in heavy_pointer_cols:
            logging.info(f"Evaulating {heavy_pntr_col} for column file locations")
            # Each individual row only knows which column file it goes to, so we have to
            # neccesarily parse all rows :( to get the column files. This should be cached
            # as metadata but that would require re-curating the datasets.
            for location_bytes in arrow_table[heavy_pntr_col].to_pylist():
                location = ColumnBytesFileLocationV1.from_bytes(location_bytes)
                path = self._s3_path_factory.get_column_concatenated_bytes_s3path_from_uuid(
                    location.file_id.bytes, dataset_name=self._dataset_id.name
                )
                bucket, key = path.replace("s3://", "").split("/", 1)
                buckets_keys.add((bucket, key))

        # pass the data to the multi proc management function
        buckets_keys_list = list(buckets_keys)
        column_files_byte_size = get_file_size_s3_multiproc(buckets_keys_list)
        return column_files_byte_size + par_dir_bytes

    @cached_property
    def dataset_size(self) -> int:
        """Total dataset partition size in bytes

        Returns:
            int: total dataset size in bytes
        """
        return self._get_dataset_partition_size()<|MERGE_RESOLUTION|>--- conflicted
+++ resolved
@@ -18,8 +18,6 @@
 )
 from wicker.core.config import get_config  # type: ignore
 from wicker.core.definitions import DatasetDefinition, DatasetID, DatasetPartition
-<<<<<<< HEAD
-from wicker.core.shuffle import ShuffleWorker
 from wicker.core.storage import (
     AbstractDataStorage,
     FileSystemDataStorage,
@@ -27,9 +25,6 @@
     S3PathFactory,
     WickerPathFactory,
 )
-=======
-from wicker.core.storage import S3DataStorage, S3PathFactory
->>>>>>> 0bbd2209
 from wicker.schema import dataloading, serialization
 from wicker.schema.schema import DatasetSchema
 
@@ -428,12 +423,7 @@
         # bytes size of arrow table not bytes in arrow table
         # bytes in arrow table is a method of arrow table but it doesn't
         # reflect the size of the file sizes stored on s3 just the loaded data
-<<<<<<< HEAD
         arrow_path = self._path_factory._get_dataset_partition_path(self._partition, prefix_to_trim="s3://")
-=======
-        arrow_path = self._s3_path_factory.get_dataset_partition_path(self._partition, s3_prefix=False)
-
->>>>>>> 0bbd2209
         bucket, key = arrow_path.replace("s3://", "").split("/", 1)
 
         def get_folder_size(bucket, prefix):
@@ -456,14 +446,8 @@
         par_dir_bytes = self._get_parquet_dir_size()
 
         # need to know which columns are heavy pntr columns we go to for
-<<<<<<< HEAD
         # byte adding
         schema = self.schema
-=======
-        # byte adding, parse which are heavy pointers based off metadata
-        # baked into schema
-        schema = self.schema()
->>>>>>> 0bbd2209
         heavy_pointer_cols = []
         for col_name in schema.get_all_column_names():
             column = schema.get_column(col_name)
@@ -476,15 +460,8 @@
         arrow_table = self.arrow_table()
 
         buckets_keys = set()
-<<<<<<< HEAD
-        # ignore typing to avoid changing the typing of Shuffle Worker yet
-        # ToDo: Change typing of ShuffleWorker and let it take local data storage
-        worker = ShuffleWorker(storage=self._storage)  # type: ignore
-        print("Processing through heavy pointers")
-=======
 
         logging.info("Processing through heavy pointers")
->>>>>>> 0bbd2209
         for heavy_pntr_col in heavy_pointer_cols:
             logging.info(f"Evaulating {heavy_pntr_col} for column file locations")
             # Each individual row only knows which column file it goes to, so we have to
